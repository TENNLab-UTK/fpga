--- conflicted
+++ resolved
@@ -20,8 +20,7 @@
 
 
 def charge_width(net: neuro.Network) -> int:
-<<<<<<< HEAD
-    proc_params = net.get_data("proc_params").to_python()
+    proc_params = proc_params_dict(net)
     weight_width = max(
         [
             signed_width(weight)
@@ -30,19 +29,6 @@
                 proc_params["max_weight"],
             ]
         ]
-=======
-    proc_params = proc_params_dict(net)
-    return int(
-        ceil(
-            log2(
-                max(
-                    abs(proc_params["max_weight"] + 1),  # +1 for perfect powers of 2
-                    abs(proc_params["min_weight"]),
-                )
-            )
-        )
-        + 1  # +1 for the sign bit
->>>>>>> 94af835a
     )
 
     scaling_width = signed_width(spike_value_factor(net))
