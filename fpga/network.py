# Copyright (c) 2024 Keegan Dent
#
# This Source Code Form is subject to the terms of the Mozilla Public
# License, v. 2.0. If a copy of the MPL was not distributed with this
# file, You can obtain one at http://mozilla.org/MPL/2.0/.

import pathlib as pl
import re
from hashlib import sha256
from json import dumps
<<<<<<< HEAD
from math import ceil, log10
=======
from math import ceil, log2, log10
>>>>>>> d92d7dc4
from warnings import warn

import neuro

import fpga
from fpga._math import signed_width

HASH_LEN = 10


def charge_width(net: neuro.Network) -> int:
    proc_params = net.get_data("proc_params").to_python()
    weight_width = max(
        [
            signed_width(weight)
            for weight in [
                proc_params["min_weight"],
                proc_params["max_weight"],
            ]
        ]
    )

    scaling_width = signed_width(input_scaling_value(net))
    if scaling_width > weight_width:
        warn(
            f"A scaling value of {input_scaling_value(net)}"
            f" will mandate a network charge width of {scaling_width} bits"
            f" which is greater than the charge width of {weight_width} bits"
            " mandated by the weight range"
            f" [{proc_params['min_weight']}, {proc_params['max_weight']}]."
            " This will potentially waste hardware resources."
        )

    return max(weight_width, scaling_width)


def input_scaling_value(net: neuro.Network) -> float:
    proc_params = net.get_data("proc_params").to_python()
    isv = float(proc_params["max_threshold"]) + int(
        "threshold_inclusive" in proc_params and not proc_params["threshold_inclusive"]
    )
    if "input_scaling_value" in proc_params:
        isv = proc_params["input_scaling_value"]
    if isv < 1.0:
        raise ValueError("Input scaling value must be greater than or equal to 1")
    return isv


def _num_inp_ports(node: neuro.Node) -> int:
    return len(node.incoming) + (1 if (node.input_id > -1) else 0)


def _write_risp_network_sv(f, net: neuro.Network, suffix: str = "") -> None:
    proc_params = net.get_data("proc_params").to_python()
    net_charge_width = charge_width(net)
    if not proc_params["discrete"]:
        # TODO: imlement conversion from non-discrete net
        if net_charge_width < 3:
            net_charge_width = 32
            # scale_factor = (2 ** (net_charge_width - 1) - 1) / abs_max_weight
        raise NotImplementedError(
            "Non-discrete network targeting FPGA not yet supported."
        )

    num_inp = net.num_inputs()
    num_out = net.num_outputs()

    thresh_incl = (
        proc_params["threshold_inclusive"]
        if ("threshold_inclusive" in proc_params)
        else True
    )
    non_negative_charge = (
        proc_params["non_negative_charge"]
        if ("non_negative_charge" in proc_params)
        else False
    )

    if "fire_like_ravens" in proc_params and proc_params["fire_like_ravens"]:
        raise NotImplementedError("RAVENS firing pattern is not yet supported.")

    f.write(f"package network{suffix}_config;\n")
    f.write(f"    localparam int NET_CHARGE_WIDTH = {net_charge_width};\n")
    f.write(f"    localparam int NET_NUM_INP = {num_inp};\n")
    f.write(f"    localparam int NET_NUM_OUT = {num_out};\n")
    f.write(f"endpackage\n\n")

    f.write(f"import network{suffix}_config::*;\n\n")

    f.write(f"module network{suffix} (\n")
    f.write(f"    input logic clk,\n")
    f.write(f"    input logic arstn,\n")
    f.write(f"    input logic en,\n")
    f.write(f"    input logic signed [NET_CHARGE_WIDTH-1:0] inp [0:NET_NUM_INP-1],\n")
    f.write(f"    output logic [NET_NUM_OUT-1:0] out\n")
    f.write(f");\n")

    # begin formatting functions

    neur_id_digits = int(ceil(log10(net.num_nodes() + 1)))

    def neur_id(node_id: int) -> str:
        return f"{node_id:0{neur_id_digits}d}"

    thresh_idx = net.get_node_property("Threshold").index

    def thresh(node: neuro.Node) -> int:
        return int(node.values[thresh_idx])

<<<<<<< HEAD
=======
    thresh_incl = (
        proc_params["threshold_inclusive"]
        if ("threshold_inclusive" in proc_params)
        else True
    )
    if "min_potential" in proc_params:
        if proc_params["min_potential"] > 0:
            raise ValueError("min_potential must be less than or equal to 0")
        min_potential = proc_params["min_potential"]
    elif ("non_negative_charge" in proc_params) and proc_params["non_negative_charge"]:
        warn(
            "non_negative_charge is a deprecated field; set min_potential to 0 instead."
        )
        min_potential = 0
    else:
        min_potential = -1 * proc_params["max_threshold"]

>>>>>>> d92d7dc4
    leak_mode = proc_params["leak_mode"] if ("leak_mode" in proc_params) else "none"
    match (leak_mode):
        case "none":

            def leak(_: neuro.Node) -> int:
                return 0

        case "all":

            def leak(_: neuro.Node) -> int:
                return 1

        case "configurable":
            leak_idx = net.get_node_property("Leak").index

            def leak(node: neuro.Node) -> int:
                return int(node.values[leak_idx])

        case _:
            raise ValueError(f'Invalid leak mode: "{leak_mode}"')

    # end formatting functions

    for n in net.nodes():
        node = net.get_node(n)
        num_inp_ports = _num_inp_ports(node)
        f.write(f"    // Start Neuron {neur_id(node.id)}\n")
        f.write(f"    logic neur_{neur_id(node.id)}_fire;\n")
        f.write(
            f"    logic signed [NET_CHARGE_WIDTH-1:0]"
            f" neur_{neur_id(node.id)}_inp [0:{num_inp_ports - 1}];\n"
        )
        if node.input_id > -1:
            if (thresh(node) + int(not thresh_incl)) > input_scaling_value(net):
                warn(
                    f"Neuron {neur_id(node.id)} (input {node.input_id}) has a threshold"
                    f" of {thresh(node)} which cannot be solely triggered by an"
                    f" input scaling value of {input_scaling_value(net)}."
                )
            # use the last indexed port for input to make synapse generation easier
            f.write(
                f"    assign neur_{node.id:0{neur_id_digits}d}"
                f"_inp[{num_inp_ports - 1}]"
                f" = inp[{node.input_id}];\n"
            )
        f.write(f"\n")

        f.write(f"    risp_neuron #(\n")
        f.write(f"        .THRESHOLD({thresh(node)}),\n")
        f.write(f"        .LEAK({leak(node)}),\n")
        f.write(f"        .NUM_INP({num_inp_ports}),\n")
        f.write(f"        .CHARGE_WIDTH(NET_CHARGE_WIDTH),\n")
        f.write(f"        .POTENTIAL_MIN({int(min_potential)}),\n")
        f.write(f"        .THRESHOLD_INCLUSIVE({int(thresh_incl)})\n")
        f.write(f"    ) neur_{neur_id(node.id)} (\n")
        f.write(f"        .clk,\n")
        f.write(f"        .arstn,\n")
        f.write(f"        .en,\n")
        f.write(f"        .inp(neur_{neur_id(node.id)}_inp),\n")
        f.write(f"        .fire(neur_{neur_id(node.id)}_fire)\n")
        f.write(f"    );\n")

        if node.output_id > -1:
            f.write(f"\n")
            f.write(
                f"    assign out[{node.output_id}] = neur_{neur_id(node.id)}_fire;\n"
            )

        f.write(f"    //  End  Neuron {neur_id(node.id)}\n\n")

    weight_idx = net.get_edge_property("Weight").index

    def weight(edge: neuro.Edge) -> int:
        return int(edge.values[weight_idx])

    delay_idx = net.get_edge_property("Delay").index

    def delay(edge: neuro.Edge) -> int:
        return int(edge.values[delay_idx])

    for n in net.nodes():
        node = net.get_node(n)
        for inp_idx in range(len(node.incoming)):
            inp = node.incoming[inp_idx]
            f.write(f"\n")
            f.write(
                f"    // Start Synapse"
                f" {neur_id(inp.pre.id)}_{neur_id(inp.post.id)}\n"
            )
            f.write(f"    risp_synapse #(\n")
            f.write(f"        .WEIGHT({weight(inp)}),\n")
            f.write(f"        .DELAY({delay(inp)}),\n")
            f.write(f"        .CHARGE_WIDTH(NET_CHARGE_WIDTH)\n")
            f.write(f"    ) syn_{neur_id(inp.pre.id)}_{neur_id(inp.post.id)} (\n")
            f.write(f"        .clk,\n")
            f.write(f"        .arstn,\n")
            f.write(f"        .en,\n")
            f.write(f"        .inp(neur_{neur_id(inp.pre.id)}_fire),\n")
            f.write(f"        .out(neur_{neur_id(inp.post.id)}_inp[{inp_idx}])\n")
            f.write(f"    );\n")
            f.write(
                f"    //  End  Synapse {neur_id(inp.pre.id)}_{neur_id(inp.post.id)}\n"
            )

    f.write(f"endmodule\n")


def write_network_sv(sv, net: neuro.Network, suffix: str = "") -> None:

    proc = net.get_data("other").to_python()["proc_name"]

    sv.write(
        "// This file has been generated by the Network HDL Generator.\n"
        "// It is STRONGLY DISCOURAGED to edit this file by hand.\n\n"
    )
    # TODO: Add support for other processors.
    match (proc):
        case "risp":
            _write_risp_network_sv(sv, net, suffix)
        case _:
            raise NotImplementedError(
                f"The {proc.upper()} processor is not yet supported."
            )


def hash_network(net: neuro.Network, length: int = None) -> str:
    net_dict = net.as_json().to_python()
    # Remove fields with no bearing on arch
    # TODO: filter more fields?
    for node in net_dict["Nodes"]:
        if "name" in node:
            del node["name"]
    for dat in net_dict["Associated_Data"]:
        match (dat):
            case "proc_params":
                pass
            case "other":
                for oth in net_dict["Associated_Data"][dat].copy():
                    if oth != "proc_name":
                        del net_dict["Associated_Data"][dat][oth]
            case _:
                del dat

    # TODO: set defaults for optional fields?
    # cannot seem to do by loading network into processor

    # `dumps` sorts dictionaries by key but not lists
    # the following lists have elements where order should not change function
    net_dict["Edges"] = sorted(net_dict["Edges"], key=lambda x: (x["to"], x["from"]))
    net_dict["Nodes"] = sorted(net_dict["Nodes"], key=lambda x: x["id"])
    net_dict["Properties"]["edge_properties"] = sorted(
        net_dict["Properties"]["edge_properties"], key=lambda x: x["index"]
    )
    net_dict["Properties"]["node_properties"] = sorted(
        net_dict["Properties"]["node_properties"], key=lambda x: x["index"]
    )
    net_dict["Properties"]["network_properties"] = sorted(
        net_dict["Properties"]["network_properties"], key=lambda x: x["index"]
    )
    # Inputs, Outputs, and Network_Values seem order-sensitive
    return sha256(
        dumps(
            net_dict,
            sort_keys=True,
        ).encode()
    ).hexdigest()[:length]


def build_network_sv(net: neuro.Network) -> pl.Path:
    fpath = fpga.networks_build_path / (hash_network(net, HASH_LEN) + ".sv")
    if not fpath.is_file():
        fpath.parent.mkdir(parents=True, exist_ok=True)
        with open(fpath, "w") as sv:
            write_network_sv(sv, net)
    return fpath


def convert_file_sv(json_filepath: str, sv_filepath: str, naming: str = "bare") -> None:
    net = neuro.Network()
    net.read_from_file(json_filepath)

    suffix = "_"
    match (naming):
        case "bare":
            pass
        case "filename":
            suffix += re.sub("[\\-_]*net(work)?[\\-_]*", "", pl.Path(sv_filepath).stem)
        case "hash":
            suffix += hash_network(net)[:HASH_LEN]
        case _:
            raise ValueError(f'Invalid naming mode: "{naming}"')
    if suffix == "_":
        suffix = ""

    with open(sv_filepath, "w") as sv:
        write_network_sv(sv, net, suffix)<|MERGE_RESOLUTION|>--- conflicted
+++ resolved
@@ -8,11 +8,7 @@
 import re
 from hashlib import sha256
 from json import dumps
-<<<<<<< HEAD
 from math import ceil, log10
-=======
-from math import ceil, log2, log10
->>>>>>> d92d7dc4
 from warnings import warn
 
 import neuro
@@ -85,11 +81,6 @@
         if ("threshold_inclusive" in proc_params)
         else True
     )
-    non_negative_charge = (
-        proc_params["non_negative_charge"]
-        if ("non_negative_charge" in proc_params)
-        else False
-    )
 
     if "fire_like_ravens" in proc_params and proc_params["fire_like_ravens"]:
         raise NotImplementedError("RAVENS firing pattern is not yet supported.")
@@ -122,8 +113,6 @@
     def thresh(node: neuro.Node) -> int:
         return int(node.values[thresh_idx])
 
-<<<<<<< HEAD
-=======
     thresh_incl = (
         proc_params["threshold_inclusive"]
         if ("threshold_inclusive" in proc_params)
@@ -141,7 +130,6 @@
     else:
         min_potential = -1 * proc_params["max_threshold"]
 
->>>>>>> d92d7dc4
     leak_mode = proc_params["leak_mode"] if ("leak_mode" in proc_params) else "none"
     match (leak_mode):
         case "none":
