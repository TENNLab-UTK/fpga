--- conflicted
+++ resolved
@@ -45,20 +45,26 @@
     return max(weight_width, scaling_width)
 
 
-<<<<<<< HEAD
 def max_run_time(net: neuro.Network) -> int:
-=======
-def max_period(net: neuro.Network) -> int:
->>>>>>> 4bab7fc5
     assoc_data_keys = net.data_keys()
 
     if "other" in assoc_data_keys:
         assoc_data_other = net.get_data("other")
         if "sim_time" in assoc_data_other:
-<<<<<<< HEAD
             return assoc_data_other["sim_time"]
     
     return 50
+    
+
+def max_period(net: neuro.Network) -> int:
+    assoc_data_keys = net.data_keys()
+
+    if "other" in assoc_data_keys:
+        assoc_data_other = net.get_data("other")
+        if "sim_time" in assoc_data_other:
+            return assoc_data_other["sim_time"] / 2
+    
+    return 25
 
 
 def decoder_array(net: neuro.Network) -> neuro.DecoderArray:
@@ -76,12 +82,7 @@
 
     return max([signed_width(int(dec_arr_json['dmin'][decoder_ind])) for decoder_ind in range(dec_arr.num_decoders())]
         + [signed_width(int(dec_arr_json['dmax'][decoder_ind])) for decoder_ind in range(dec_arr.num_decoders())
-    ])
-=======
-            return assoc_data_other["sim_time"] / 2
-    
-    return 25
->>>>>>> 4bab7fc5
+    ])            
 
 
 def spike_value_factor(net: neuro.Network) -> float:
