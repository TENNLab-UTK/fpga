# Copyright (c) 2024 Keegan Dent
#
# This Source Code Form is subject to the terms of the Mozilla Public
# License, v. 2.0. If a copy of the MPL was not distributed with this
# file, You can obtain one at https://mozilla.org/MPL/2.0/.

import argparse
import os
import pathlib as pl
import random
import sys
from concurrent.futures import ThreadPoolExecutor as PoolExecutor
from importlib import resources
from json import dump, load

from edalize.edatool import get_edatool, run
from periphery import Serial
from tqdm import tqdm

import fpga

RATES = [
    # rates slower than 115200 are of no interest and not supported
    115200,
    230400,
    460800,
    500000,
    576000,
    921600,
    1000000,
    1152000,
    1500000,
    2000000,
    2500000,
    3000000,
    3500000,
    4000000,
]

JTAG_TRIES = 3


def main():
    parser = argparse.ArgumentParser(
        prog="uart-loop", description="UART Loopback Baud Rate Test"
    )
    parser.add_argument("target", type=str, help="Target device name (e.g. 'basys3')")
    parser.add_argument(
        "dev", type=pl.Path, help="cdev path for UART (e.g. '/dev/ttyS1')"
    )
    parser.add_argument(
        "-j",
        dest="jobs",
        type=int,
        default=4,
        help="Number of parallel jobs to run (defaults to 4)",
    )
    parser.add_argument(
        "-n",
        dest="num_bytes",
        type=int,
        default=1048576,
        help="Number of bytes to test at each baud rate (defaults to 1MiB)",
    )
    parser.add_argument(
        "-s",
        dest="seed",
        type=int,
        default=random.randint(0, 2**32 - 1),
        help="Random seed for test data generation",
    )
    args = parser.parse_args()

    random.seed(args.seed)

    config_fname = resources.files(fpga.config).joinpath("targets.json")
    with open(config_fname) as f:
        target_config = load(f)[args.target]

    proj_path_parent = fpga.eda_build_path / args.target / "uart" / "loop"

    rtl_path = ".." / pl.Path(
        os.path.relpath(
            (pl.Path(resources.files(fpga.rtl))).resolve(),
            start=proj_path_parent.resolve(),
        )
    )
    config_path = ".." / pl.Path(
        os.path.relpath(
            (pl.Path(resources.files(fpga.config))).resolve(),
            start=proj_path_parent.resolve(),
        )
    )

    files = []
    files.extend(
        [
            {
                "name": str(rtl_path / f"{module}.v"),
                "file_type": "verilogSource",
            }
            for module in [
                "axis_adapter",
                "axis_uart",
<<<<<<< HEAD
=======
            ]
        ]
    )
    files.extend(
        [
            {
                "name": str(rtl_path / f"{module}.sv"),
                "file_type": "systemVerilogSource",
            }
            for module in [
                "axis_loop_proc",
                "uart_processor",
>>>>>>> 283ebdd6
            ]
        ]
    )
    files.extend(
        [
            {
                "name": str(rtl_path / f"{module}.sv"),
                "file_type": "systemVerilogSource",
            }
            for module in [
                "axis_loop_proc",
                "uart_processor",
            ]
        ]
    )
    files.append(
        {
            "name": str(config_path / f"{args.target}" / "uart_processor_top.v"),
            "file_type": "verilogSource",
        }
    )

    tool_options = target_config["tools"]
    tool = target_config["default_tool"]
    tool_options[tool]["include_dirs"] = [str(rtl_path)]

    if tool == "vivado":
        tool_options["vivado"]["source_mgmt_mode"] = "All"
        files.append(
            {
                "name": str(config_path / f"{args.target}" / f"{args.target}.xdc"),
                "file_type": "xdc",
            }
        )
    elif tool == "quartus":
        files.extend(
            [
                {
                    "name": str(config_path / f"{args.target}" / f"{args.target}.qsf"),
                    "file_type": "tclSource",
                },
                {
                    "name": str(config_path / f"{args.target}" / f"{args.target}.sdc"),
                    "file_type": "SDC",
                },
            ]
        )

<<<<<<< HEAD
=======
    chunk_size = min(
        target_config["parameters"]["uart"]["buffer_rx"],
        target_config["parameters"]["uart"]["buffer_tx"],
    )

>>>>>>> 283ebdd6
    def build_eda(rate: int):
        proj_path = proj_path_parent / f"{rate:07d}"
        proj_path.mkdir(parents=True, exist_ok=True)
        print(
            f"Compiling baudrate: {rate:7d} \tLog: {proj_path.absolute() / 'build.log'}"
        )
        parameters = {
            "CLK_FREQ": {
                "datatype": "str",
                "default": f"{target_config['parameters']['clk_freq']}",
                "paramtype": "vlogparam",
            },
            "BAUD_RATE": {
                "datatype": "str",
                "default": f"{rate}",
                "paramtype": "vlogparam",
            },
        }
        edam = {
            "files": files,
            "name": "uart_loop",
            "parameters": parameters,
            "toplevel": "uart_top",
            "tool_options": tool_options,
        }
        backend = get_edatool(tool)(edam=edam, work_root=proj_path, verbose=False)
        with open(proj_path / "build.log", "w", buffering=1) as log:
            backend.stdout = log
            backend.stderr = log
            backend.configure()
            # https://github.com/olofk/edalize/issues/423
            if tool == "vivado":
                (proj_path / pl.Path(f"{edam['name']}_synth.tcl")).resolve().touch()
            backend.build()
        print(
            f"Completed baudrate: {rate:7d} \tLog: {proj_path.absolute() / 'build.log'}"
        )
        return backend

    futures = {}
    throughputs = dict()
    interframe_gaps = dict()
    with PoolExecutor(max_workers=args.jobs) as executor:
        for rate in RATES:
            futures[rate] = executor.submit(
                build_eda,
                rate,
            )

        for rate in RATES:
            backend = futures[rate].result()
            backend.stdout = sys.stdout
            backend.stderr = sys.stderr
            print(
                f"TESTING BAUD RATE {rate}".center(os.get_terminal_size().columns, "=")
            )
            print("PROGRAMMING START".center(os.get_terminal_size().columns, "-"))
<<<<<<< HEAD
            if tool == "quartus":
                print("Verifying JTAG chain is available.")
                # HACK: Intel's jtagd is like a really old combustion engine.
                # It has to be beaten with a wrench a few times to get started
                success = False
                tries = 0
                while not success and (tries < JTAG_TRIES):
                    tries += 1
                    print(f"Attempt {tries} of {JTAG_TRIES}")
                    cp = run("jtagconfig", capture_output=True)
                    out = cp.stdout.decode()
                    success = "Unable to lock chain" not in out
                if not success:
                    raise RuntimeError("Failed to connect to JTAG chain.\n" + out)
                print("JTAG chain available.")
                print(out)

            backend.run()
            print("PROGRAMMING END".center(os.get_terminal_size().columns, "-"))

=======
            backend.run()
            print("PROGRAMMING END".center(os.get_terminal_size().columns, "-"))

>>>>>>> 283ebdd6
            print("UART LOOPBACK START".center(os.get_terminal_size().columns, "-"))
            # 10 bauds per byte
            bps_max = int(rate * 8 / 10)
            print(f"Baud rate: {rate:7d} \tMax bit rate: {bps_max:,d} bps")
            passing = True
            with Serial(str(args.dev), rate) as serial:
                serial.flush()
                while serial.input_waiting() > 0:
                    serial.read(serial.input_waiting(), 1)
                tx = random.randbytes(args.num_bytes)

                with tqdm(total=(8 * len(tx)), unit="bit", unit_scale=True) as pbar:
<<<<<<< HEAD
                    for chunk in range(0, len(tx), args.chunk_size):
                        serial.write(tx[chunk : chunk + args.chunk_size])
                        serial.flush()
                        # 20 = 10 bauds per byte times 2 directions
                        rx = serial.read(args.chunk_size, 20 * args.chunk_size / rate)
                        if tx[chunk : chunk + args.chunk_size] != rx:
                            passing = False
                            break
                        pbar.update(8 * args.chunk_size)
=======
                    for chunk in range(0, len(tx), chunk_size):
                        serial.write(tx[chunk : chunk + chunk_size])
                        serial.flush()
                        # 20 = 10 bauds per byte times 2 directions
                        rx = serial.read(chunk_size, 20 * chunk_size / rate)
                        if tx[chunk : chunk + chunk_size] != rx:
                            passing = False
                            break
                        pbar.update(8 * chunk_size)
>>>>>>> 283ebdd6
                    bps = int(8 * len(tx) / pbar.format_dict["elapsed"])

            if passing:
                throughputs[rate] = bps / bps_max
                interframe_gaps[rate] = 0.8 / bps - 1.0 / rate
            print(
                f"Result: {'PASS' if passing else 'FAIL'}"
                + (
                    f" \t\tNet bit rate: {bps:,d} bps"
                    f" \t\tThroughput: {100 * throughputs[rate]:4.1f}%"
                    f" \t\tInterframe gap (IFG): {int(1e9 * interframe_gaps[rate]):3d} ns"
                    if passing
                    else ""
                )
            )

            print("UART LOOPBACK END".center(os.get_terminal_size().columns, "-"))
            print(
                f"TESTED  BAUD RATE {rate}".center(os.get_terminal_size().columns, "=")
            )
            print("")
            if (rate == RATES[0]) and not passing:
                raise RuntimeError(
                    f"TEST FAILED: Failure at standard rate of {rate}."
                    "Higher baud rates will not be tested."
                )

    pass_rates = sorted(throughputs.keys())
    report_str = ""
    report_width = 0
    for rate in RATES:
        report_ln = (
            f"Baud rate: {rate:7d}"
            f" \tResult: {'PASS' if rate in pass_rates else 'FAIL'}"
            + (
                f" \tThroughput: {100 * throughputs.get(rate):4.1f}%"
                f" \tIFG: {int(1e9 * interframe_gaps.get(rate)):3d} ns"
                if rate in pass_rates
                else ""
            )
        ).expandtabs()
        if rate == RATES[0]:
            # program would have exited if the first rate had failed
            report_width = len(report_ln)
        report_ln += " " * (report_width - len(report_ln))
        report_str += report_ln.center(os.get_terminal_size().columns) + "\n"

    print("")
    print("REPORT".center(report_width, "=").center(os.get_terminal_size().columns))
    # don't print final newline
    print(report_str[:-1])
    print("".center(report_width, "=").center(os.get_terminal_size().columns))

    with open(config_fname, "r") as f:
        config = load(f)
    old_pass_rates = config[args.target]["parameters"]["uart"]["baud_rates"]

    if pass_rates != old_pass_rates:
        yn = input(
            f"Baud rates in {args.target} config: {old_pass_rates}\n"
            f"Baud rates passing loopback: {pass_rates}\n"
            f"Would you like to alter the {args.target} config? [y/N]: "
        )

        if "y" in yn.lower():
            config[args.target]["parameters"]["uart"]["baud_rates"] = pass_rates
            with open(config_fname, "w") as f:
                dump(config, f, indent=4)
            print(f"Updated {args.target} config with working baud rates.")

    print("")
    print("DONE")


if __name__ == "__main__":
    main()<|MERGE_RESOLUTION|>--- conflicted
+++ resolved
@@ -102,21 +102,6 @@
             for module in [
                 "axis_adapter",
                 "axis_uart",
-<<<<<<< HEAD
-=======
-            ]
-        ]
-    )
-    files.extend(
-        [
-            {
-                "name": str(rtl_path / f"{module}.sv"),
-                "file_type": "systemVerilogSource",
-            }
-            for module in [
-                "axis_loop_proc",
-                "uart_processor",
->>>>>>> 283ebdd6
             ]
         ]
     )
@@ -165,14 +150,11 @@
             ]
         )
 
-<<<<<<< HEAD
-=======
     chunk_size = min(
         target_config["parameters"]["uart"]["buffer_rx"],
         target_config["parameters"]["uart"]["buffer_tx"],
     )
 
->>>>>>> 283ebdd6
     def build_eda(rate: int):
         proj_path = proj_path_parent / f"{rate:07d}"
         proj_path.mkdir(parents=True, exist_ok=True)
@@ -230,7 +212,6 @@
                 f"TESTING BAUD RATE {rate}".center(os.get_terminal_size().columns, "=")
             )
             print("PROGRAMMING START".center(os.get_terminal_size().columns, "-"))
-<<<<<<< HEAD
             if tool == "quartus":
                 print("Verifying JTAG chain is available.")
                 # HACK: Intel's jtagd is like a really old combustion engine.
@@ -251,11 +232,6 @@
             backend.run()
             print("PROGRAMMING END".center(os.get_terminal_size().columns, "-"))
 
-=======
-            backend.run()
-            print("PROGRAMMING END".center(os.get_terminal_size().columns, "-"))
-
->>>>>>> 283ebdd6
             print("UART LOOPBACK START".center(os.get_terminal_size().columns, "-"))
             # 10 bauds per byte
             bps_max = int(rate * 8 / 10)
@@ -268,17 +244,6 @@
                 tx = random.randbytes(args.num_bytes)
 
                 with tqdm(total=(8 * len(tx)), unit="bit", unit_scale=True) as pbar:
-<<<<<<< HEAD
-                    for chunk in range(0, len(tx), args.chunk_size):
-                        serial.write(tx[chunk : chunk + args.chunk_size])
-                        serial.flush()
-                        # 20 = 10 bauds per byte times 2 directions
-                        rx = serial.read(args.chunk_size, 20 * args.chunk_size / rate)
-                        if tx[chunk : chunk + args.chunk_size] != rx:
-                            passing = False
-                            break
-                        pbar.update(8 * args.chunk_size)
-=======
                     for chunk in range(0, len(tx), chunk_size):
                         serial.write(tx[chunk : chunk + chunk_size])
                         serial.flush()
@@ -288,7 +253,6 @@
                             passing = False
                             break
                         pbar.update(8 * chunk_size)
->>>>>>> 283ebdd6
                     bps = int(8 * len(tx) / pbar.format_dict["elapsed"])
 
             if passing:
