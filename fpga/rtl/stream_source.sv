// Copyright (c) 2024 Keegan Dent
//
// This source describes Open Hardware and is licensed under the CERN-OHL-W v2
// You may redistribute and modify this documentation and make products using
// it under the terms of the CERN-OHL-W v2 (https:/cern.ch/cern-ohl).
//
// This documentation is distributed WITHOUT ANY EXPRESS OR IMPLIED WARRANTY,
// INCLUDING OF MERCHANTABILITY, SATISFACTORY QUALITY AND FITNESS FOR A
// PARTICULAR PURPOSE. Please see the CERN-OHL-W v2 for applicable conditions.

`include "macros.svh"

package source_config;
    import network_config::*;

    typedef enum {
        NOM = 0,
        CLR
    } opcode_t;
    localparam int OPC_WIDTH = 1;
    // important to note that a NET_NUM_INP of 1 would make the spk width = charge width
    localparam int SPK_WIDTH = NET_NUM_INP * NET_CHARGE_WIDTH;
endpackage

import source_config::*;

module network_source #(
    parameter int RUN_WIDTH // unused
) (
    // global inputs
    input logic clk,
    input logic arstn,
    // source handshake signals
    input logic src_valid,
    output logic src_ready,
    // source input
    input logic [`SRC_WIDTH-1:0] src,
    // network handshake signals
    input logic net_ready,
    output logic net_valid,
    // network signals
    output logic net_arstn,
    output logic signed [NET_CHARGE_WIDTH-1:0] net_inp [0:NET_NUM_INP-1]
);


<<<<<<< HEAD
    always_ff @(posedge clk or negedge arstn) begin: set_net_valid
        if (arstn == 0) begin
            net_valid <= 0;
        end else begin
            if (net_valid && net_ready) begin
                net_valid <= 0;
            end else if (src_valid && net_ready) begin
                net_valid <= 1;
            end
        end
    end

    logic net_en;
    assign net_en = src_valid && net_ready;

    assign src_ready = net_ready && !net_valid;

    assign net_arstn = (arstn == 0) ? 0 : !(net_en && (opcode_t'(src[(`SRC_WIDTH - 1) -: OPC_WIDTH]) == CLR));

    always_ff @(posedge clk or negedge arstn) begin: set_net_inp
        if (arstn == 0) begin
            foreach (net_inp[i])
                net_inp[i] <= 0;
        end else begin
            if (net_en) begin
                foreach (net_inp[i])
                    net_inp[i] <= src[(`SRC_WIDTH - OPC_WIDTH - (i * NET_CHARGE_WIDTH) - 1) -: NET_CHARGE_WIDTH];
            end
        end
=======
    assign net_valid = src_valid;
    assign src_ready = net_ready;

    // "Now watch this (half-clock) drive!"
    logic rst_p, rst_n;
    assign rst_p = src_valid && net_ready && (opcode_t'(src[(`SRC_WIDTH - 1) -: OPC_WIDTH]) == CLR);

    always_ff @(negedge clk or negedge arstn) begin : nset_rstn
        if (arstn == 0) begin
            rst_n <= 0;
        end else begin
            rst_n <= rst_p;
        end
    end
    assign net_arstn = (arstn == 0) ? 0 : !(rst_p && !rst_n);

    always_comb begin: calc_net_inp
        foreach (net_inp[i])
            net_inp[i] = src[(`SRC_WIDTH - OPC_WIDTH - (i * NET_CHARGE_WIDTH) - 1) -: NET_CHARGE_WIDTH];
>>>>>>> a9a8bcfb
    end


endmodule<|MERGE_RESOLUTION|>--- conflicted
+++ resolved
@@ -44,37 +44,6 @@
 );
 
 
-<<<<<<< HEAD
-    always_ff @(posedge clk or negedge arstn) begin: set_net_valid
-        if (arstn == 0) begin
-            net_valid <= 0;
-        end else begin
-            if (net_valid && net_ready) begin
-                net_valid <= 0;
-            end else if (src_valid && net_ready) begin
-                net_valid <= 1;
-            end
-        end
-    end
-
-    logic net_en;
-    assign net_en = src_valid && net_ready;
-
-    assign src_ready = net_ready && !net_valid;
-
-    assign net_arstn = (arstn == 0) ? 0 : !(net_en && (opcode_t'(src[(`SRC_WIDTH - 1) -: OPC_WIDTH]) == CLR));
-
-    always_ff @(posedge clk or negedge arstn) begin: set_net_inp
-        if (arstn == 0) begin
-            foreach (net_inp[i])
-                net_inp[i] <= 0;
-        end else begin
-            if (net_en) begin
-                foreach (net_inp[i])
-                    net_inp[i] <= src[(`SRC_WIDTH - OPC_WIDTH - (i * NET_CHARGE_WIDTH) - 1) -: NET_CHARGE_WIDTH];
-            end
-        end
-=======
     assign net_valid = src_valid;
     assign src_ready = net_ready;
 
@@ -94,7 +63,6 @@
     always_comb begin: calc_net_inp
         foreach (net_inp[i])
             net_inp[i] = src[(`SRC_WIDTH - OPC_WIDTH - (i * NET_CHARGE_WIDTH) - 1) -: NET_CHARGE_WIDTH];
->>>>>>> a9a8bcfb
     end
 
 
