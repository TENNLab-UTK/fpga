// Copyright (c) 2024 Keegan Dent
//
// This source describes Open Hardware and is licensed under the CERN-OHL-W v2
// You may redistribute and modify this documentation and make products using
// it under the terms of the CERN-OHL-W v2 (https:/cern.ch/cern-ohl).
//
// This documentation is distributed WITHOUT ANY EXPRESS OR IMPLIED WARRANTY,
// INCLUDING OF MERCHANTABILITY, SATISFACTORY QUALITY AND FITNESS FOR A
// PARTICULAR PURPOSE. Please see the CERN-OHL-W v2 for applicable conditions.

`include "macros.svh"

package source_config;
    import network_config::*;

    typedef enum {
        NOP = 0,
        RUN,
        SPK,
        CLR,
        DEC,
        SPK_PRDC,
        NUM_OPS   // not a valid opcode, purely for counting
    } opcode_t;
    localparam int OPC_WIDTH = $clog2(NUM_OPS);
    // important to note that a NET_NUM_INP of 1 would make the spk width = charge width
    localparam int SPK_WIDTH = $clog2(NET_NUM_INP) + NET_CHARGE_WIDTH;
    localparam int SPK_PRDC_WIDTH = $clog2(NET_NUM_INP) + NET_CHARGE_WIDTH + $clog2(NET_MAX_PERIOD+1) + $clog2(NET_MAX_NUM_PERIODS+1);
endpackage

import source_config::*;

module network_source #(
    parameter int RUN_WIDTH
) (
    // global inputs
    input logic clk,
    input logic arstn,
    // source handshake signals
    input logic src_valid,
    output logic src_ready,
    // source input
    input logic [`SRC_WIDTH-1:0] src,
    // output handshake signal
    output logic out_ready,
    // network handshake signals
    input logic net_ready,
    output logic net_valid,
    // network signals
    output logic net_clr,
    output logic signed [NET_CHARGE_WIDTH-1:0] net_inp [0:NET_NUM_INP-1]
);
    opcode_t op;

    always_comb begin : calc_op
        if (src_valid && src_ready)
            op = opcode_t'(src[(`SRC_WIDTH - 1) -: OPC_WIDTH]);
        else
            op = NOP;
    end

    logic [RUN_WIDTH-1:0] run_counter;
    assign src_ready = (run_counter <= 1);
    assign net_valid = (run_counter > 0);

    always_ff @(posedge clk or negedge arstn) begin: set_run_counter
        if (arstn == 0) begin
            run_counter <= 0;
        end else begin
            if (op == RUN) begin
                // RUN op with a '0' run value is assumed to be a single cycle
                run_counter <= `max(src[(`SRC_WIDTH - OPC_WIDTH - 1) -: RUN_WIDTH], 1);
            end else if (net_valid && net_ready) begin
                run_counter <= run_counter - 1;
            end
        end
    end

    logic [$clog2(NET_NUM_INP + 1) - 1 : 0] inp_idx;
    generate
        if (SPK_WIDTH == NET_CHARGE_WIDTH)
            assign inp_idx = 0;
        else
            assign inp_idx = src[(`SRC_WIDTH - OPC_WIDTH - 1) -: $clog2(NET_NUM_INP)];
    endgenerate

    logic signed [NET_CHARGE_WIDTH-1:0] inp_val;
    assign inp_val = src[(`SRC_WIDTH - OPC_WIDTH - $clog2(NET_NUM_INP) - 1) -: NET_CHARGE_WIDTH];

    logic signed [$clog2(NET_MAX_PERIOD+1)-1:0] inp_period;
    assign inp_period = src[(`SRC_WIDTH - OPC_WIDTH - $clog2(NET_NUM_INP) - NET_CHARGE_WIDTH - 1) -: $clog2(NET_MAX_PERIOD+1)];

    logic signed [$clog2(NET_MAX_NUM_PERIODS+1)-1:0] inp_num_periods;
    assign inp_num_periods = src[(`SRC_WIDTH - OPC_WIDTH - $clog2(NET_NUM_INP) - NET_CHARGE_WIDTH - $clog2(NET_MAX_PERIOD+1) - 1) -: $clog2(NET_MAX_NUM_PERIODS+1)];

    // Array used for applying charge periodically to desired inputs; each index corresponds to an input neuron; each value is a bus that holds both the charge to apply and the period to apply it at
    logic [NET_CHARGE_WIDTH + $clog2(NET_MAX_PERIOD+1) - 1 : 0] prdc_inp [0:NET_NUM_INP-1];

    // Array used for counting timesteps since previous periodic input for each input neuron
    logic [$clog2(NET_MAX_PERIOD)-1:0] prdc_inp_counters [0:NET_NUM_INP-1];

    // Array used for counting number of periods remaining for periodic inputs for each input neuron
    logic [$clog2(NET_MAX_NUM_PERIODS)-1:0] prdc_inp_num_prds_counters [0:NET_NUM_INP-1]; 

    always_ff @(posedge clk or negedge arstn) begin: set_prdc_inp
        if (arstn == 0) begin
            for (int i = 0; i < NET_NUM_INP; i++)
                prdc_inp[i] <= 0;
        end else if (op == SPK_PRDC) begin
            prdc_inp[inp_idx] <= {inp_val, inp_period};
        end
    end

    always_ff @(posedge clk or negedge arstn) begin: set_prdc_inp_counters
        if (arstn == 0) begin
            for (int i = 0; i < NET_NUM_INP; i++)
                prdc_inp_counters[i] <= 0;
        end else begin
            for (int i = 0; i < NET_NUM_INP; i++) begin
                if (op == SPK_PRDC && inp_idx == i) begin
                    prdc_inp_counters[i] <= 0;
                end else if (net_valid && net_ready && prdc_inp[i][0 +: $clog2(NET_MAX_PERIOD+1)] != 0) begin
                    prdc_inp_counters[i] <= (prdc_inp_counters[i] == prdc_inp[i][0 +: $clog2(NET_MAX_PERIOD+1)]-1) ? 0 : prdc_inp_counters[i]+1;
                end
            end
        end
    end

    always_ff @(posedge clk or negedge arstn) begin: set_prdc_inp_num_prds_counters
        if (arstn == 0) begin
            for (int i = 0; i < NET_NUM_INP; i++)
                prdc_inp_num_prds_counters[i] <= 0;
        end else begin
            for (int i = 0; i < NET_NUM_INP; i++) begin
                if (op == SPK_PRDC && inp_idx == i) begin
                    prdc_inp_num_prds_counters[i] <= (inp_num_periods == 0) ? 0 : inp_num_periods-1;
                end else if (net_valid && net_ready && prdc_inp[i][0 +: $clog2(NET_MAX_PERIOD+1)] != 0 && prdc_inp_counters[i] == prdc_inp[i][0 +: $clog2(NET_MAX_PERIOD+1)]-1 && prdc_inp_num_prds_counters[i] != 0) begin
                    prdc_inp_num_prds_counters[i] <= prdc_inp_num_prds_counters[i]-1;
                end
            end
        end
    end

    always_ff @(posedge clk or negedge arstn) begin: set_net_inp
        if (arstn == 0) begin
            net_clr <= 0;
            for (int i = 0; i < NET_NUM_INP; i++)
                net_inp[i] <= 0;
        end else begin
            if ((net_valid && net_ready) || op == CLR) begin
                // reset inputs every time network is run
                for (int i = 0; i < NET_NUM_INP; i++)
                    net_inp[i] <= 0;
            end
            case (op)
                CLR:
                    net_clr <= 1;
                SPK: begin
                    net_clr <= 0;
                    // set inputs on a spike dispatch
                    net_inp[inp_idx] <= inp_val;
                end
                SPK_PRDC: begin
<<<<<<< HEAD
                    net_clr <= 0;
                    net_inp[inp_idx] <= inp_val;
=======
                    net_arstn <= 1;
                    if (inp_num_periods != 0)
                        net_inp[inp_idx] <= inp_val;
>>>>>>> 44e141a2
                end
                default: begin
                    net_clr <= 0;
                    if (net_valid && net_ready) begin
                        for (int i = 0; i < NET_NUM_INP; i++) begin
                            if (prdc_inp[i][0 +: $clog2(NET_MAX_PERIOD+1)] != 0 && prdc_inp_counters[i] == prdc_inp[i][0 +: $clog2(NET_MAX_PERIOD+1)]-1 && prdc_inp_num_prds_counters[i] != 0) begin
                                net_inp[i] <= prdc_inp[i][(NET_CHARGE_WIDTH + $clog2(NET_MAX_PERIOD+1) - 1) -: NET_CHARGE_WIDTH];
                            end
                        end
                    end
                end
            endcase
        end
    end

    assign out_ready = (op == DEC);

endmodule<|MERGE_RESOLUTION|>--- conflicted
+++ resolved
@@ -161,14 +161,9 @@
                     net_inp[inp_idx] <= inp_val;
                 end
                 SPK_PRDC: begin
-<<<<<<< HEAD
                     net_clr <= 0;
-                    net_inp[inp_idx] <= inp_val;
-=======
-                    net_arstn <= 1;
                     if (inp_num_periods != 0)
                         net_inp[inp_idx] <= inp_val;
->>>>>>> 44e141a2
                 end
                 default: begin
                     net_clr <= 0;
