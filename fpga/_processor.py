--- conflicted
+++ resolved
@@ -20,7 +20,7 @@
 
 import fpga
 from fpga import config, rtl
-<<<<<<< HEAD
+from fpga._math import clog2, width_bits_to_bytes, width_nearest_byte
 from fpga.network import (
     HASH_LEN,
     build_network_sv,
@@ -28,10 +28,6 @@
     hash_network,
     input_scaling_value,
 )
-=======
-from fpga._math import clog2, width_bits_to_bytes, width_nearest_byte
-from fpga.network import HASH_LEN, build_network_sv, charge_width, hash_network
->>>>>>> f879fc07
 
 if not sys.version_info.major == 3 and sys.version_info.minor >= 6:
     raise RuntimeError("Python 3.6 or newer is required.")
