# Copyright (c) 2024 Keegan Dent
#
# This Source Code Form is subject to the terms of the Mozilla Public
# License, v. 2.0. If a copy of the MPL was not distributed with this
# file, You can obtain one at http://mozilla.org/MPL/2.0/.
import os.path
import pathlib as pl
import sys
from enum import Enum, IntEnum, auto
from heapq import heapify, heappop, heappush
from importlib import resources
from json import load
from math import inf
from threading import Thread
from time import sleep
from typing import Iterable

import bitstruct as bs
import neuro
from edalize.edatool import get_edatool
from periphery import Serial

import fpga
from fpga import config, rtl
from fpga._math import unsigned_width, width_bits_to_bytes, width_nearest_byte
from fpga.network import (
    HASH_LEN,
    build_network_sv,
    charge_width,
<<<<<<< HEAD
    decoder_array,
    decoder_max_value_width,
=======
    max_period,
>>>>>>> 4bab7fc5
    hash_network,
    proc_name,
    spike_value_factor,
)

SYSTEM_BUFFER = 4096

if not sys.version_info.major == 3 and sys.version_info.minor >= 6:
    raise RuntimeError("Python 3.6 or newer is required.")


class Spike():
    def __init__(self, id: int, time: int, value: int, period : int = 0):
        self.id = id
        self.time = time
        self.value = value
        self.period = period

    def __lt__(self, other):
        return self.time < other.time

    def __le__(self, other):
        return self.time <= other.time

    def __gt__(self, other):
        return self.time > other.time

    def __ge__(self, other):
        return self.time >= other.time


# can't believe I have to roll my own priority queue in the year 2024
# and no, queue.PriorityQueue has wasted thread safety
class _InpQueue(list):
    def __init__(self, data: Iterable[Spike]):
        super().__init__(data)
        heapify(self)

    def append(self, item: Spike) -> None:
        heappush(self, item)

    def extend(self, iterable: Iterable[Spike]) -> None:
        [self.append(item) for item in iterable]

    def popleft(self) -> Spike:
        return heappop(self)


class IoType(Enum):
    DISPATCH = auto()
    STREAM = auto()
    DECODER = auto()


class DispatchOpcode(IntEnum):
    NOP = 0
    RUN = auto()
    SPK = auto()
    CLR = auto()
<<<<<<< HEAD
    DEC = auto()
=======
    SPK_PRDC = auto()
>>>>>>> 4bab7fc5


class StreamOpcode(IntEnum):
    CLR = 0
    DEC = auto()


def opcode_width(opcode_type: type) -> int:
    return unsigned_width(len(opcode_type) - 1)


def dispatch_operand_widths(
    net_num_inp: int, net_charge_width: int, net_max_period_width: int, is_axi: bool = True
) -> tuple[int, int]:
    opc_width = opcode_width(DispatchOpcode)
    idx_width = unsigned_width(net_num_inp - 1)
    spk_width = idx_width + net_charge_width + net_max_period_width
    operand_width = (
        width_nearest_byte(opc_width + spk_width) - opc_width if is_axi else spk_width
    )
    return idx_width, operand_width


class Processor(neuro.Processor):
    def __init__(
        self,
        target: str,
        interface: Serial | str,
        io_type: str = "DISO",
        *args,
        **kwargs,
    ):
        super().__init__(*args, **kwargs)

        self._target_name = target

        with open(resources.files(config).joinpath("targets.json")) as f:
            self._target_config = load(f)[self._target_name]

        if type(interface) is str:
            baudrate = 115200
            try:
                baudrate = self._target_config["parameters"]["uart"]["baud_rates"][-1]
            except KeyError:
                pass
            except IndexError:
                pass
            interface = Serial(interface, baudrate)
        self._interface = interface

        self._io_type = io_type.upper()
        match self._io_type[:2]:
            case "DI":
                self._inp_type = IoType.DISPATCH
                self._Opcode = DispatchOpcode
            case "SI":
                self._inp_type = IoType.STREAM
                self._Opcode = StreamOpcode
            case _:
                raise ValueError(
                    f"Invalid input type: {io_type.upper()[:2]}I\nExpected: (D|S)I"
                )
        match self._io_type[2:]:
            case "DO":
                self._out_type = IoType.DISPATCH
            case "SO":
                self._out_type = IoType.STREAM
            case "VO":
                self._out_type = IoType.DECODER
            case _:
                raise ValueError(
                    f"Invalid output type: {io_type.upper()[2:]}O\nExpected: (D|S)O"
                )

        self.clear()

    def apply_spike(self, spike: neuro.Spike) -> None:
        if spike.time < 0:
            raise RuntimeError("Spikes cannot be scheduled in the past.")
        self._inp_queue.append(
            Spike(spike.id, spike.time + self._hw_time, spike.value)
        )
        if self._inp_type == IoType.DISPATCH:
            spikes_now = []
            while self._inp_queue and self._inp_queue[0].time == self._hw_time:
                # send these spikes as soon as they arrive to reduce latency
                spikes_now.append(self._inp_queue.popleft())
            self._hw_tx(spikes_now, runs=0)

    def apply_periodic(self, spike: neuro.Spike, period: int) -> None:
        if spike.time < 0:
            raise RuntimeError("Periodic spikes cannot be scheduled in the past.")
        if period < 0:
            raise RuntimeError("Periodic spikes cannot have negative period values.")
        self._inp_queue.append(
            Spike(spike.id, spike.time + self._hw_time, spike.value, period)
        )
        if self._inp_type == IoType.DISPATCH:
            spikes_now = []
            while self._inp_queue and self._inp_queue[0].time == self._hw_time:
                # send these spikes as soon as they arrive to reduce latency
                spikes_now.append(self._inp_queue.popleft())
            self._hw_tx(spikes_now, runs=0)

    def apply_spikes(self, spikes: list[neuro.Spike]) -> None:
        [self.apply_spike(spike) for spike in spikes]

    def clear(self) -> None:
        self.clear_activity()
        self._network = None
        self.dec_arr = None

    def clear_activity(self) -> None:
        self._inp_queue = _InpQueue([])
        self._out_queue = dict()
        if hasattr(self, "_network") and self._network is not None:
            if self._out_type is not IoType.DECODER:
                self._out_queue.update(
                    {out_idx: [] for out_idx in range(self._network.num_outputs())}
                )

            if self._inp_type == IoType.DISPATCH:
                self._interface.write(
                    self._cmd_fmt.pack({"opcode": self._Opcode.CLR, "operand": 0})[::-1]
                )
            
        self._interface.flush()
        while self._interface.poll(10 / self._interface.baudrate):
            self._interface.read(self._interface.input_waiting())
        self._last_run = inf
        self._hw_time = 0
        self._rx_time = 0

    def load_network(self, net: neuro.Network) -> None:
        self.clear()
        self._network = net
        self.dec_arr = self.DecoderArray(self, net)
        self._set_schema()
        self._set_comm_limits()
        self._program_target()
        self.clear_activity()

    def output_count(self, out_idx: int) -> int:
        if self._out_type == IoType.DECODER:
            raise RuntimeError(
                "output_count() is not supported when using either DIVO or SIVO communication."
            )

        return len(self.output_vector(out_idx))

    def output_counts(self) -> list[int]:
        if self._out_type == IoType.DECODER:
            raise RuntimeError(
                "output_counts() is not supported when using either DIVO or SIVO communication."
            )

        return [
            self.output_count(out_idx) for out_idx in range(self._network.num_outputs())
        ]

    def output_last_fire(self, out_idx: int) -> float:
        if self._out_type == IoType.DECODER:
            raise RuntimeError(
                "output_last_fire() is not supported when using either DIVO or SIVO communication."
            )

        outs = self.output_vector(out_idx)
        return outs[-1] if outs else -1

    def output_last_fires(self) -> list[float]:
        if self._out_type == IoType.DECODER:
            raise RuntimeError(
                "output_last_fires() is not supported when using either DIVO or SIVO communication."
            )

        return [
            self.output_last_fire(out_idx)
            for out_idx in range(self._network.num_outputs())
        ]

    def output_vector(self, out_idx: int) -> list[float]:
        if self._out_type == IoType.DECODER:
            raise RuntimeError(
                "output_vector() is not supported when using either DIVO or SIVO communication."
            )

        return [
            t - self._last_run for t in self._out_queue[out_idx] if t >= self._last_run
        ]

    def output_vectors(self) -> list[list[float]]:
        if self._out_type == IoType.DECODER:
            raise RuntimeError(
                "output_vectors() is not supported when using either DIVO or SIVO communication."
            )

        return [
            self.output_vector(out_idx)
            for out_idx in range(self._network.num_outputs())
        ]

    def run(self, time: int) -> None:
        rx_thread = Thread(target=self._hw_rx, args=(time,))
        rx_thread.daemon = True
        rx_thread.start()
        self._last_run = self._hw_time
        target_time = self._hw_time + time
        while self._hw_time < target_time:
            spikes = []
            while self._inp_queue and int(self._inp_queue[0].time) == self._hw_time:
                spikes.append(self._inp_queue.popleft())
            run_time = int(self._inp_queue[0].time) if self._inp_queue else target_time
            while self._hw_time < run_time:
                num_runs = min(self._max_run, run_time - self._hw_time)
                while (self._hw_time + num_runs - self._rx_time) > self._max_run:
                    sleep(100e-9)
                self._hw_tx(spikes, runs=num_runs)
                spikes = []
        rx_thread.join()

    def _hw_rx(self, runs: int) -> None:
        if self._out_type == IoType.DECODER:
            self._rx_time += runs
            return

        num_rx_bytes = width_bits_to_bytes(self._out_fmt.calcsize())

        for _ in range(runs):
            while self._rx_time == self._hw_time:
                sleep(100e-9)
            rx = self._interface.read(
                num_rx_bytes,
                10.0,
            )[::-1]
            if len(rx) != num_rx_bytes:
                raise RuntimeError("Did not receive coherent response from target.")

            match self._out_type:
                case IoType.DISPATCH:
                    for _ in range(self._out_fmt.unpack(rx)[None]):
                        sub_rx = self._interface.read(num_rx_bytes, 10.0)[::-1]
                        if len(sub_rx) != num_rx_bytes:
                            raise RuntimeError(
                                "Did not receive coherent response from target."
                            )
                        self._out_queue[self._out_fmt.unpack(sub_rx)[None]].append(
                            float(self._rx_time)
                        )

                case IoType.STREAM:
                    for out_idx, fire in self._out_fmt.unpack(rx).items():
                        if fire:
                            self._out_queue[out_idx].append(float(self._rx_time))
                
                case IoType.DECODER:
                    pass

            self._rx_time += 1

    def _hw_tx(self, spikes: Iterable[Spike], runs: int) -> None:
        def pause(runs: int) -> None:
            self._hw_time += runs
            sleep(self._secs_per_run * runs)

        match self._inp_type:
            case IoType.DISPATCH:
                spike_dict = {
                    self._network.get_node(s.id).input_id: (
                        int(s.value * spike_value_factor(self._network)),
                        s.period
                    )
                    for s in spikes
                }
                if any(key < 0 for key in spike_dict.keys()):
                    raise ValueError("Cannot send spikes to non-input node.")

                [
                    self._interface.write(
                        self._spk_fmt.pack(
                            {"opcode": self._Opcode.SPK, "inp_idx": idx, "value": val, "period": 0}
                        )[::-1]
                    )
                    if period == 0 else
                    self._interface.write(
                        self._spk_fmt.pack(
                            {"opcode": self._Opcode.SPK_PRDC, "inp_idx": idx, "value": val, "period": period}
                        )[::-1]
                    )
                    for idx, (val, period) in spike_dict.items()
                ]

                if runs:
                    self._interface.write(
                        self._cmd_fmt.pack(
                            {"opcode": self._Opcode.RUN, "operand": runs}
                        )[::-1]
                    )
                    pause(runs)

            case IoType.STREAM:
                spike_dict = {
                    self._network.get_node(s.id).input_id: int(
                        s.value * spike_value_factor(self._network)
                    )
                    for s in spikes
                }
                if any(key < 0 for key in spike_dict.keys()):
                    raise ValueError("Cannot send spikes to non-input node.")

                if not runs:
                    raise RuntimeError(
                        "Cannot send spikes to stream source without running."
                    )
                run_dict = {inp_idx: 0 for inp_idx in range(self._network.num_inputs())}
                run_dict.update({"f" + str(int(x)) : 0 for x in range(len(self._Opcode))})
                temp = run_dict.copy()
                temp.update(spike_dict)
                spike_dict = temp

                if self._hw_time == 0:
<<<<<<< HEAD
                    spike_dict["f"+str(int(self._Opcode.CLR))] = 1
                else:
                    spike_dict["f"+str(int(self._Opcode.CLR))] = 0
                spike_dict["f"+str(int(self._Opcode.DEC))] = 0
=======
                    spike_dict["opcode"] = self._Opcode.CLR
                    
>>>>>>> 4bab7fc5
                self._interface.write(self._spk_fmt.pack(spike_dict)[::-1])
                pause(1)

                for _ in range(runs - 1):
                    self._interface.write(self._spk_fmt.pack(run_dict)[::-1])
                    pause(1)

    def _program_target(self) -> None:
        proc = proc_name(self._network)

        nethash = hash_network(self._network, HASH_LEN)
        proj_path = fpga.eda_build_path / self._target_name / self._io_type / nethash

        def relative_path(p: pl.Path) -> pl.Path:
            return pl.Path(os.path.relpath(p.resolve(), start=proj_path.resolve()))

        net_sv_path = relative_path(build_network_sv(self._network))
        rtl_path = relative_path(pl.Path(resources.files(rtl)))
        config_path = relative_path(pl.Path(resources.files(config)))

        # file list supports tools incapable of parsing dependency order
        files = []
        files.extend(
            [
                {
                    "name": str(rtl_path / f"{module}.sv"),
                    "file_type": "systemVerilogSource",
                }
                for module in [
                    f"{proc}_neuron",
                    f"{proc}_synapse",
                ]
            ]
        )
        files.append({"name": str(net_sv_path), "file_type": "systemVerilogSource"})
        files.extend(
            [
                {
                    "name": str(rtl_path / f"{module}.v"),
                    "file_type": "verilogSource",
                }
                for module in [
                    "axis_adapter",
                    "axis_uart",
                ]
            ]
        )
        files.extend(
            [
                {
                    "name": str(rtl_path / f"{module}.sv"),
                    "file_type": "systemVerilogSource",
                }
                for module in [
                    f"{self._inp_type.name.lower()}_source",
                    f"{self._out_type.name.lower()}_sink",
                    "axis_processor",
                    "uart_processor",
                ]
            ]
        )

        parameters = {
            "CLK_FREQ": {
                "datatype": "str",
                "default": f"{self._target_config['parameters']['clk_freq']}",
                "paramtype": "vlogparam",
            },
            "BAUD_RATE": {
                "datatype": "str",
                "default": f"{self._interface.baudrate}",
                "paramtype": "vlogparam",
            },
        }
        files.append(
            {
                "name": str(
                    config_path / f"{self._target_name}" / "uart_processor_top.v"
                ),
                "file_type": "verilogSource",
            }
        )

        tool = self._target_config["default_tool"]
        tool_options = self._target_config["tools"]
        if tool == "vivado":
            tool_options["vivado"]["include_dirs"] = [str(rtl_path)]
            tool_options["vivado"]["source_mgmt_mode"] = "All"
            files.append(
                {
                    "name": str(
                        config_path
                        / f"{self._target_name}"
                        / f"{self._target_name}.xdc"
                    ),
                    "file_type": "xdc",
                }
            )
        elif tool == "quartus":
            files.extend(
                [
                    {
                        "name": str(
                            config_path
                            / f"{self._target_name}"
                            / f"{self._target_name}.qsf"
                        ),
                        "file_type": "tclSource",
                    },
                    {
                        "name": str(
                            config_path
                            / f"{self._target_name}"
                            / f"{self._target_name}.sdc"
                        ),
                        "file_type": "SDC",
                    },
                ]
            )

        edam = {
            "files": files,
            "name": f"{nethash}",
            "parameters": parameters,
            "toplevel": "uart_top",
            "tool_options": tool_options,
        }

        # https://github.com/olofk/edalize/issues/428
        backend = get_edatool(self._target_config["default_tool"])(
            edam=edam, work_root=proj_path, verbose=True
        )

        proj_path.mkdir(parents=True, exist_ok=True)
        backend.configure()
        backend.build()
        backend.run()

    def _set_schema(self):
        match self._out_type:
            case IoType.DISPATCH:
                out_names = [None]
                out_fmt_str = f"u{unsigned_width(self._network.num_outputs())}"
            case IoType.STREAM:
                out_names = list(range(self._network.num_outputs()))
                out_fmt_str = "".join("b1" for _ in range(self._network.num_outputs()))
            case IoType.DECODER:
                if self.dec_arr == None:
                    raise RuntimeError(
                        "DIVO and SIVO communication (decoded output values instead of output spikes) is impossible without a spike decoder array defined in the loaded network."
                    )
                net_decoder_max_value_width = decoder_max_value_width(self.dec_arr)
                out_names = list(range(self.dec_arr.num_decoders()))
                out_fmt_str = "".join("s" + str(net_decoder_max_value_width) for _ in range(self.dec_arr.num_decoders()))
            case _:
                raise ValueError()
        self._out_fmt = bs.compile(out_fmt_str, out_names)

        net_charge_width = charge_width(self._network)
        net_max_period_width = unsigned_width(max_period(self._network))
        opc_width = opcode_width(self._Opcode)

        spk_names = list()
        spk_fmt_str = ""
        match self._inp_type:
            case IoType.DISPATCH:
                spk_names.append("opcode")
                spk_fmt_str += f"u{opc_width}"

                idx_width, operand_width = dispatch_operand_widths(
                    self._network.num_inputs(), net_charge_width, net_max_period_width
                )

                cmd_names = spk_names + ["operand"]
                cmd_fmt_str = spk_fmt_str + f"u{operand_width}"
                self._cmd_fmt = bs.compile(cmd_fmt_str, cmd_names)

                if idx_width > 0:
                    spk_names.append("inp_idx")
                    spk_fmt_str += f"u{idx_width}"
                spk_names.append("value")
                spk_fmt_str += f"s{net_charge_width}"
                spk_names.append("period")
                spk_fmt_str += f"s{net_max_period_width}"
            case IoType.STREAM:
                spk_names.extend("f" + str(int(x)) for x in range(len(self._Opcode)))
                spk_fmt_str += "".join(
                    "b1" for _ in range(len(self._Opcode))
                )

                spk_names.extend(range(self._network.num_inputs()))
                spk_fmt_str += "".join(
                    f"s{net_charge_width}" for _ in range(self._network.num_inputs())
                )
            case _:
                raise ValueError()
        self._spk_fmt = bs.compile(spk_fmt_str, spk_names)

    def _set_comm_limits(self):
        self._secs_per_run = 0.0

        max_bytes_per_run = width_bits_to_bytes(self._out_fmt.calcsize())
        match self._out_type:
            case IoType.DISPATCH:
                max_bytes_per_run *= self._network.num_outputs() + 1
                self._secs_per_run += (
                    self._network.num_outputs()
                    / self._target_config["parameters"]["clk_freq"]
                )
            case IoType.STREAM:
                pass
            case IoType.DECODER:
                pass
            case _:
                raise ValueError()
        self._secs_per_run += max_bytes_per_run * 10 / self._interface.baudrate
        self._max_run = SYSTEM_BUFFER // max_bytes_per_run

        match self._inp_type:
            case IoType.DISPATCH:
                # limited by both buffer size and command field width
                self._max_run = min(
                    2 ** (self._cmd_fmt._infos[1].size) - 1,
                    self._max_run,
                )
            case IoType.STREAM:
                pass
            case _:
                raise ValueError()

    class DecoderArray(neuro.DecoderArray):
        def __init__(
            self,
            outer_instance,
            net: neuro.Network,
        ):
            super().__init__(decoder_array(net).as_json())
            self._outer_instance = outer_instance

        @classmethod
        def _validate(cls, *args, **kwargs):
            try:
                assert (len(args) == 2 and decoder_array(args[1]) != None) or (len(kwargs.keys()) >= 1 and 'net' in list(kwargs.keys()) and decoder_array(kwargs['net']) != None)
            except AssertionError:
                return False
            
            return True

        def __new__(cls, *args, **kwargs):
            if cls._validate(*args, **kwargs):
                return super().__new__(cls)

        def get_data_from_processor(self):
            if self._outer_instance._inp_type == IoType.DISPATCH:
                self._outer_instance._interface.write(
                    self._outer_instance._cmd_fmt.pack({"opcode": self._outer_instance._Opcode.DEC, "operand": 0})[::-1]
                )
            elif self._outer_instance._inp_type == IoType.STREAM:
                raise RuntimeError("get_data_from_processor() for SIVO is not yet supported in software.")

            self._outer_instance._interface.flush()
            num_rx_bytes = width_bits_to_bytes(self._outer_instance._out_fmt.calcsize())
            sleep(100e-9)
            rx = self._outer_instance._interface.read(
                num_rx_bytes,
                10.0,
            )[::-1]
            if len(rx) != num_rx_bytes:
                raise RuntimeError("Did not receive coherent response from target.")

            return list(self._outer_instance._out_fmt.unpack(rx).values())<|MERGE_RESOLUTION|>--- conflicted
+++ resolved
@@ -27,12 +27,9 @@
     HASH_LEN,
     build_network_sv,
     charge_width,
-<<<<<<< HEAD
     decoder_array,
     decoder_max_value_width,
-=======
     max_period,
->>>>>>> 4bab7fc5
     hash_network,
     proc_name,
     spike_value_factor,
@@ -92,11 +89,8 @@
     RUN = auto()
     SPK = auto()
     CLR = auto()
-<<<<<<< HEAD
     DEC = auto()
-=======
     SPK_PRDC = auto()
->>>>>>> 4bab7fc5
 
 
 class StreamOpcode(IntEnum):
@@ -417,15 +411,10 @@
                 spike_dict = temp
 
                 if self._hw_time == 0:
-<<<<<<< HEAD
                     spike_dict["f"+str(int(self._Opcode.CLR))] = 1
                 else:
                     spike_dict["f"+str(int(self._Opcode.CLR))] = 0
                 spike_dict["f"+str(int(self._Opcode.DEC))] = 0
-=======
-                    spike_dict["opcode"] = self._Opcode.CLR
-                    
->>>>>>> 4bab7fc5
                 self._interface.write(self._spk_fmt.pack(spike_dict)[::-1])
                 pause(1)
 
