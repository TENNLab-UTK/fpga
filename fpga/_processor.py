# Copyright (c) 2024 Keegan Dent
#
# This Source Code Form is subject to the terms of the Mozilla Public
# License, v. 2.0. If a copy of the MPL was not distributed with this
# file, You can obtain one at http://mozilla.org/MPL/2.0/.
import os.path
import pathlib as pl
import sys
from enum import Enum, IntEnum, auto
from heapq import heapify, heappop, heappush, merge
from importlib import resources
from json import load
from math import inf
from typing import Iterable

import bitstruct as bs
import neuro
from edalize.edatool import get_edatool
from periphery import Serial

import fpga
from fpga import config, rtl
from fpga._math import clog2, width_bits_to_bytes, width_nearest_byte
from fpga.network import HASH_LEN, build_network_sv, charge_width, hash_network

if not sys.version_info.major == 3 and sys.version_info.minor >= 6:
    raise RuntimeError("Python 3.6 or newer is required.")


# we're hacking Spike to support comparison
neuro.Spike.__lt__ = lambda self, other: self.time < other.time
neuro.Spike.__le__ = lambda self, other: self.time <= other.time
neuro.Spike.__gt__ = lambda self, other: self.time > other.time
neuro.Spike.__ge__ = lambda self, other: self.time >= other.time


# can't believe I have to roll my own priority queue in the year 2024
# and no, queue.PriorityQueue has wasted thread safety
class _InpQueue(list):
    def __init__(self, data: Iterable[neuro.Spike]):
        super().__init__(data)
        heapify(self)

    def append(self, item: neuro.Spike) -> None:
        heappush(self, item)

    def extend(self, iterable: Iterable[neuro.Spike]) -> None:
        self.__init__(merge(self, iterable))

    def popleft(self) -> neuro.Spike:
        return heappop(self)


class IoType(Enum):
    DISPATCH = auto()
    STREAM = auto()


class DispatchOpcode(IntEnum):
    NOP = 0
    RUN = auto()
    SPK = auto()
    CLR = auto()


class StreamOpcode(IntEnum):
    NOM = 0
    CLR = auto()


def opcode_width(opcode_type: type) -> int:
    return clog2(len(opcode_type))


def dispatch_operand_widths(
    net_num_inp: int, net_charge_width: int, is_axi: bool = True
) -> tuple[int, int]:
    opc_width = opcode_width(DispatchOpcode)
    idx_width = clog2(net_num_inp)
    spk_width = idx_width + net_charge_width
    operand_width = (
        width_nearest_byte(opc_width + spk_width) - opc_width if is_axi else spk_width
    )
    return idx_width, operand_width


class Processor(neuro.Processor):
    def __init__(
        self,
        target: str,
        interface: Serial | str,
        io_type: str = "DISO",
        *args,
        **kwargs,
    ):
        super().__init__(*args, **kwargs)

        self._target_name = target

        with open(resources.files(config).joinpath("targets.json")) as f:
            self._target_config = load(f)[self._target_name]

        if type(interface) is str:
            baudrate = 115200
            try:
                baudrate = self._target_config["parameters"]["uart"]["baud_rates"][-1]
            except KeyError:
                pass
            except IndexError:
                pass
            interface = Serial(interface, baudrate)
        self._interface = interface

        self._io_type = io_type.upper()
        match self._io_type[:2]:
            case "DI":
                self._inp_type = IoType.DISPATCH
                self._Opcode = DispatchOpcode
            case "SI":
                self._inp_type = IoType.STREAM
                self._Opcode = StreamOpcode
            case _:
                raise ValueError(
                    f"Invalid input type: {io_type.upper()[:2]}I\nExpected: (D|S)I"
                )
        match self._io_type[2:]:
            case "DO":
<<<<<<< HEAD
                self._out_type = IoType.DISPATCH
                raise NotImplementedError(
                    "Dispatch output is currently malfunctioning."
                )
=======
                self._out_type = _IoType.DISPATCH
>>>>>>> 40d1390e
            case "SO":
                self._out_type = IoType.STREAM
            case _:
                raise ValueError(
                    f"Invalid output type: {io_type.upper()[2:]}O\nExpected: (D|S)O"
                )

        self.clear()

    def apply_spikes(self, spikes: list[neuro.Spike]) -> None:
        self._inp_queue.extend(spikes)
        if any(s.time < self._hw_time for s in spikes):
            raise RuntimeError("Spikes cannot be scheduled in the past.")
        if self._inp_type == IoType.DISPATCH:
            spikes_now = []
            while self._inp_queue and self._inp_queue[0].time == self._hw_time:
                # send these spikes as soon as they arrive to reduce latency
                spikes_now.append(self._inp_queue.popleft())
            self._hw_tr(spikes_now, runs=0)

    def clear(self) -> None:
        self.clear_activity()
        self._network = None

    def clear_activity(self) -> None:
        self._inp_queue = _InpQueue([])
        self._out_queue = dict()
        if hasattr(self, "_network") and self._network is not None:
            self._out_queue.update(
                {out_idx: [] for out_idx in range(self._network.num_outputs())}
            )
            if self._inp_type == IoType.DISPATCH:
                self._interface.write(
                    self._cmd_fmt.pack({"opcode": self._Opcode.CLR, "operand": 0})[::-1]
                )
        self._interface.flush()
        while self._interface.poll(10 / self._interface.baudrate):
            self._interface.read(self._interface.input_waiting())
        self._last_run = inf
        self._hw_time = 0

    def load_network(self, net: neuro.Network) -> None:
        self.clear()
        self._network = net
        self._set_schema()
        self._program_target()
        self.clear_activity()

    def output_count(self, out_idx: int) -> int:
        return len(self._out_since_last_run(out_idx))

    def output_counts(self) -> list[int]:
        return [
            self.output_count(out_idx) for out_idx in range(self._network.num_outputs())
        ]

    def output_last_fire(self, out_idx: int) -> int:
        outs = self._out_since_last_run(out_idx)
        return outs[-1] if outs else -1

    def output_last_fires(self) -> list[int]:
        return [
            self.output_last_fire(out_idx)
            for out_idx in range(self._network.num_outputs())
        ]

    def output_vector(self, out_idx: int) -> list[int]:
        return self._out_queue[out_idx]

    def output_vectors(self) -> list[list[int]]:
        return [
            self._out_queue[out_idx] for out_idx in range(self._network.num_outputs())
        ]

    def run(self, time: int) -> None:
        self._last_run = self._hw_time
        target_time = self._hw_time + time
        while self._hw_time < target_time:
            spikes = []
            while self._inp_queue and int(self._inp_queue[0].time) == self._hw_time:
                spikes.append(self._inp_queue.popleft())
            run_time = int(self._inp_queue[0].time) if self._inp_queue else target_time
            self._hw_tr(spikes, runs=(run_time - self._hw_time))

    def _hw_rx(self, runs: int) -> None:
        self._interface.flush()
        num_rx_bytes = width_bits_to_bytes(self._out_fmt.calcsize())
        num_tr_bytes = (
            num_rx_bytes
            + width_bits_to_bytes(self._spk_fmt.calcsize())
            + (
                width_bits_to_bytes(self._cmd_fmt.calcsize())
                if self._inp_type == IoType.DISPATCH
                else 0
            )
        )

        for _ in range(runs):
            rx = self._interface.read(
                num_rx_bytes,
                100_000 * (num_tr_bytes) / self._interface.baudrate,
            )
            if len(rx) != num_rx_bytes:
                raise RuntimeError("Did not receive coherent response from target.")

            match self._out_type:
                case IoType.DISPATCH:
                    for _ in range(self._out_fmt.unpack(rx)[None]):
                        sub_rx = self._interface.read(
                            num_rx_bytes, 10 * num_rx_bytes / self._interface.baudrate
                        )
                        if len(sub_rx) != num_rx_bytes:
                            raise RuntimeError(
                                "Did not receive coherent response from target."
                            )
                        self._out_queue[self._out_fmt.unpack(sub_rx)[None]].append(
                            self._hw_time
                        )

                case IoType.STREAM:
                    for out_idx, fire in self._out_fmt.unpack(rx).items():
                        if fire:
                            self._out_queue[out_idx].append(self._hw_time)
            self._hw_time += 1

    def _hw_tr(self, spikes: Iterable[neuro.Spike], runs: int) -> None:
        spike_dict = {
            self._network.get_node(s.id).input_id: int(s.value) for s in spikes
        }
        if any(key < 0 for key in spike_dict.keys()):
            raise ValueError("Cannot send spikes to non-input node.")

        match self._inp_type:
            case IoType.DISPATCH:
                [
                    self._interface.write(
                        self._spk_fmt.pack(
                            {"opcode": self._Opcode.SPK, "inp_idx": idx, "value": val}
                        )[::-1]
                    )
                    for idx, val in spike_dict.items()
                ]

                for _ in range(runs // self._max_run):
                    self._interface.write(
                        self._cmd_fmt.pack(
                            {"opcode": self._Opcode.RUN, "operand": self._max_run}
                        )[::-1]
                    )
                    self._hw_rx(self._max_run)

                if runs % self._max_run:
                    self._interface.write(
                        self._cmd_fmt.pack(
                            {
                                "opcode": self._Opcode.RUN,
                                "operand": runs % self._max_run,
                            }
                        )[::-1]
                    )
                    self._hw_rx(runs % self._max_run)

            case IoType.STREAM:
                if not runs:
                    raise RuntimeError(
                        "Cannot send spikes to stream source without running."
                    )
                run_dict = {inp_idx: 0 for inp_idx in range(self._network.num_inputs())}
                run_dict["opcode"] = self._Opcode.NOM
                temp = run_dict.copy()
                temp.update(spike_dict)
                spike_dict = temp

                if self._hw_time == 0:
                    spike_dict["opcode"] = self._Opcode.CLR
                self._interface.write(self._spk_fmt.pack(spike_dict)[::-1])
                self._hw_rx(1)

                for _ in range(runs - 1):
                    self._interface.write(self._spk_fmt.pack(run_dict)[::-1])
                    self._hw_rx(1)

    def _out_since_last_run(self, out_idx) -> list[int]:
        return [t for t in self._out_queue[out_idx] if t >= self._last_run]

    def _program_target(self) -> None:
        proc = self._network.get_data("other").to_python()["proc_name"]

        nethash = hash_network(self._network, HASH_LEN)
        proj_path = fpga.eda_build_path / self._target_name / self._io_type / nethash

        def relative_path(p: pl.Path) -> pl.Path:
            return pl.Path(os.path.relpath(p.resolve(), start=proj_path.resolve()))

        net_sv_path = relative_path(build_network_sv(self._network))
        rtl_path = relative_path(pl.Path(resources.files(rtl)))
        config_path = relative_path(pl.Path(resources.files(config)))

        # file list supports tools incapable of parsing dependency order
        files = []
        files.extend(
            [
                {
                    "name": str(rtl_path / f"{module}.sv"),
                    "file_type": "systemVerilogSource",
                }
                for module in [
                    f"{proc}_neuron",
                    f"{proc}_synapse",
                ]
            ]
        )
        files.append({"name": str(net_sv_path), "file_type": "systemVerilogSource"})
        files.extend(
            [
                {
                    "name": str(rtl_path / f"{module}.sv"),
                    "file_type": "systemVerilogSource",
                }
                for module in [
                    f"{self._inp_type.name.lower()}_source",
                    f"{self._out_type.name.lower()}_sink",
                    "axis_if",
                    "axis_adapter",
                    "axis_uart",
                    "axis_processor",
                    "uart_processor",
                ]
            ]
        )

        parameters = {
            "CLK_FREQ": {
                "datatype": "str",
                "default": f"{self._target_config['parameters']['clk_freq']}",
                "paramtype": "vlogparam",
            },
            "BAUD_RATE": {
                "datatype": "str",
                "default": f"{self._interface.baudrate}",
                "paramtype": "vlogparam",
            },
        }

        tool = self._target_config["default_tool"]
        tool_options = self._target_config["tools"]
        if tool == "vivado":
            tool_options["vivado"]["include_dirs"] = [str(rtl_path)]
            tool_options["vivado"]["source_mgmt_mode"] = "All"
            # tool_options["vivado"]["libs"] = []
            # tool_options["vivado"]["name"] = ""
            # tool_options["vivado"]["src_files"] = []
            files.extend(
                [
                    {
                        "name": str(
                            config_path
                            / f"{self._target_name}"
                            / "uart_processor_top.v"
                        ),
                        "file_type": "verilogSource",
                    },
                    {
                        "name": str(
                            config_path
                            / f"{self._target_name}"
                            / f"{self._target_name}.xdc"
                        ),
                        "file_type": "xdc",
                    },
                ]
            )

        edam = {
            "files": files,
            "name": f"{nethash}",
            "parameters": parameters,
            "toplevel": "uart_top",
            "tool_options": tool_options,
        }

        # https://github.com/olofk/edalize/issues/428
        backend = get_edatool(self._target_config["default_tool"])(
            edam=edam, work_root=proj_path, verbose=False
        )

        proj_path.mkdir(parents=True, exist_ok=True)
        backend.configure()
        backend.build()
        backend.run()

    def _set_schema(self):
        net_charge_width = charge_width(self._network)
        opc_width = opcode_width(self._Opcode)

        spk_names = list()
        spk_fmt_str = ""
        spk_names.append("opcode")
        spk_fmt_str += f"u{opc_width}"
        match self._inp_type:
            case IoType.DISPATCH:
                idx_width, operand_width = dispatch_operand_widths(
                    self._network.num_inputs(), net_charge_width
                )

                cmd_names = spk_names + ["operand"]
                cmd_fmt_str = spk_fmt_str + f"u{operand_width}"
                self._cmd_fmt = bs.compile(cmd_fmt_str, cmd_names)
                self._max_run = 2 ** (operand_width) - 1

                if idx_width > 0:
                    spk_names.append("inp_idx")
                    spk_fmt_str += f"u{idx_width}"
                spk_names.append("value")
                spk_fmt_str += f"s{net_charge_width}"
            case IoType.STREAM:
                spk_names.extend(range(self._network.num_inputs()))
                spk_fmt_str += "".join(
                    f"s{net_charge_width}" for _ in range(self._network.num_inputs())
                )
            case _:
                raise ValueError()
        self._spk_fmt = bs.compile(spk_fmt_str, spk_names)

        match self._out_type:
            case IoType.DISPATCH:
                out_names = [None]
                out_fmt_str = f"u{clog2(self._network.num_outputs() + 1)}"
            case IoType.STREAM:
                out_names = list(range(self._network.num_outputs()))
                out_fmt_str = "".join("b1" for _ in range(self._network.num_outputs()))
            case _:
                raise ValueError()
        self._out_fmt = bs.compile(out_fmt_str, out_names)<|MERGE_RESOLUTION|>--- conflicted
+++ resolved
@@ -125,14 +125,7 @@
                 )
         match self._io_type[2:]:
             case "DO":
-<<<<<<< HEAD
                 self._out_type = IoType.DISPATCH
-                raise NotImplementedError(
-                    "Dispatch output is currently malfunctioning."
-                )
-=======
-                self._out_type = _IoType.DISPATCH
->>>>>>> 40d1390e
             case "SO":
                 self._out_type = IoType.STREAM
             case _:
