--- conflicted
+++ resolved
@@ -20,21 +20,14 @@
 
 import fpga
 from fpga import config, rtl
-<<<<<<< HEAD
 from fpga._math import unsigned_width, width_bits_to_bytes, width_nearest_byte
-=======
-from fpga._math import clog2, width_bits_to_bytes, width_nearest_byte
->>>>>>> 94af835a
 from fpga.network import (
     HASH_LEN,
     build_network_sv,
     charge_width,
     hash_network,
-<<<<<<< HEAD
+    proc_name,
     spike_value_factor,
-=======
-    proc_name,
->>>>>>> 94af835a
 )
 
 if not sys.version_info.major == 3 and sys.version_info.minor >= 6:
